--- conflicted
+++ resolved
@@ -1,5 +1,3 @@
-# From https://github.com/bashwork/pymodbus/pull/55/files#diff-94a93850ad7c75a7ff75226d4f3539c3
-
 import socket
 import serial
 import time
@@ -387,13 +385,9 @@
         '''
         if not self.socket:
             raise ConnectionException(self.__str__())
-<<<<<<< HEAD
         result = self.socket.read(size)
         self._last_frame_end = time.time()
         return result
-=======
-        return self.socket.read(size)
->>>>>>> fced230d
 
     def __str__(self):
         ''' Builds a string representation of the connection
